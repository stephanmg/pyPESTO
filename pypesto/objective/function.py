--- conflicted
+++ resolved
@@ -8,11 +8,6 @@
 
 class Objective(ObjectiveBase):
     """
-<<<<<<< HEAD
-=======
-    Objective class.
-
->>>>>>> c396e218
     The objective class allows the user explicitly specify functions that
     compute the function value and/or residuals as well as respective
     derivatives.
