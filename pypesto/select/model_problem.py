--- conflicted
+++ resolved
@@ -157,22 +157,6 @@
             **self.minimize_options,
         )
 
-<<<<<<< HEAD
-    def set_result_from_model(self, model) -> None:
-        """Set the calibration result from a previously-calibrated model.
-
-        Parameters
-        ----------
-        model:
-            The previously-calibrated model.
-        """
-        self.model.criteria = model.criteria
-        self.model.estimated_parameters = model.estimated_parameters
-        if self.postprocessor is not None:
-            self.postprocessor(self)
-
-=======
->>>>>>> 5683f9db
     def set_result(self, result: Result):
         """Postprocess a result.
 
